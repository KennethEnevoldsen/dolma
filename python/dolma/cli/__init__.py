--- conflicted
+++ resolved
@@ -85,11 +85,7 @@
         # and that the union contains only one non-None type
         if get_origin(typ_) == Union:
             # get all non-None types
-<<<<<<< HEAD
-            args = [a for a in get_args(typ_) if not isinstance(a, type(None))]
-=======
             args = [a for a in get_args(typ_) if a is not type(None)]  # noqa: E721
->>>>>>> 51c4e08a
 
             if len(args) == 1:
                 # simple Optional[T] type
